on:
  push:
    branches:
      - main
  pull_request:

name: CI

jobs:
  lint:
    name: Lint
    runs-on: ubuntu-latest
    env:
      RUSTFLAGS: -D warnings
    steps:
      - uses: actions/checkout@11bd71901bbe5b1630ceea73d27597364c9af683 # v4.2.2
      - uses: dtolnay/rust-toolchain@stable
        with:
          components: rustfmt, clippy
      - uses: Swatinem/rust-cache@9d47c6ad4b02e050fd481d890b2ea34778fd09d6 # v2.7.8
      - uses: taiki-e/install-action@just
      - uses: taiki-e/install-action@cargo-hack
      - name: Lint (clippy)
        run: just powerset clippy --all-targets
      - name: Lint (rustfmt)
        run: cargo xfmt --check
      - name: Run rustdoc
        run: just rustdoc
      - name: Check for differences
        run: git diff --exit-code

  build-and-test:
    name: Build and test
    runs-on: ${{ matrix.os }}
    strategy:
      matrix:
        os: [ubuntu-latest]
<<<<<<< HEAD
        # 1.79 is the MSRV
        rust-version: ["1.79", stable]
=======
        # 1.67 is the MSRV
        rust-version: ["1.67", stable]
>>>>>>> 7e3bbb29
      fail-fast: false
    env:
      RUSTFLAGS: -D warnings
    steps:
      - uses: actions/checkout@11bd71901bbe5b1630ceea73d27597364c9af683 # v4
      - uses: dtolnay/rust-toolchain@master
        with:
          toolchain: ${{ matrix.rust-version }}
      - uses: Swatinem/rust-cache@9d47c6ad4b02e050fd481d890b2ea34778fd09d6 # v2
      - uses: taiki-e/install-action@just
      - uses: taiki-e/install-action@cargo-hack
      - uses: taiki-e/install-action@nextest
      - name: Build
        run: just powerset build --all-targets
      - name: Test
        run: just powerset nextest run --all-targets --no-tests=pass -E 'not (test(ui) or test(snapshot))'
      - name: Run extended tests (only on stable)
        if: matrix.rust-version == 'stable'
        run: cargo nextest run --all-targets --all-features
      - name: Run doctests
        if: matrix.rust-version == 'stable'
        run: cargo test --all-features --doc

  no-std:
    name: Build no_std for ${{ matrix.target }}
    runs-on: ubuntu-latest
    strategy:
      matrix:
        target:
          - thumbv7m-none-eabi
        rust-version: [stable]
      fail-fast: false
    steps:
      - uses: actions/checkout@11bd71901bbe5b1630ceea73d27597364c9af683 # v4
      - uses: dtolnay/rust-toolchain@master
        with:
          toolchain: ${{ matrix.rust-version }}
          targets: ${{ matrix.target }}
      - uses: Swatinem/rust-cache@9d47c6ad4b02e050fd481d890b2ea34778fd09d6 # v2
      - uses: taiki-e/install-action@just
      - uses: taiki-e/install-action@cargo-hack
      - run: just powerset-no-std build --target ${{ matrix.target }}<|MERGE_RESOLUTION|>--- conflicted
+++ resolved
@@ -35,13 +35,9 @@
     strategy:
       matrix:
         os: [ubuntu-latest]
-<<<<<<< HEAD
+        # 1.67 is the MSRV
         # 1.79 is the MSRV
-        rust-version: ["1.79", stable]
-=======
-        # 1.67 is the MSRV
         rust-version: ["1.67", stable]
->>>>>>> 7e3bbb29
       fail-fast: false
     env:
       RUSTFLAGS: -D warnings

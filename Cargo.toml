--- conflicted
+++ resolved
@@ -11,32 +11,23 @@
 [workspace.dependencies]
 datatest-stable = "0.3.2"
 expectorate = "1.2.0"
-<<<<<<< HEAD
 heck = "0.5"
 integration-tests = { path = "crates/integration-tests" }
 my-custom-uuid = { path = "crates/newtype-uuid", package = "newtype-uuid" }
 newtype-uuid = { version = "1.2.2", path = "crates/newtype-uuid" }
 newtype-uuid-macros = { version = "0.1.0", path = "crates/newtype-uuid-macros" }
-prettyplease = "0.2.34"
+prettyplease = "0.2.35"
 proc-macro2 = "1.0"
 quote = "1.0"
-=======
-newtype-uuid = { path = "crates/newtype-uuid" }
-prettyplease = "0.2.35"
->>>>>>> c56b4b5f
 # Ideally we'd let you use no-std proptest, but proptest requires either the std
 # or the no_std option to be set. It won't compile without one of those two set.
 proptest = { version = "1.7.0", features = ["std"], default-features = false }
 schemars = "0.8.17"
 serde = "1"
 serde_json = "1.0.140"
-<<<<<<< HEAD
 serde_tokenstream = "0.2.2"
 static_assertions = "1.1.0"
-syn = "2.0.103"
-=======
 syn = "2.0.104"
->>>>>>> c56b4b5f
 test-strategy = "0.4.1"
 trybuild = "1.0"
 typify = "0.4.2"

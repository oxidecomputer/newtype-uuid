--- conflicted
+++ resolved
@@ -29,13 +29,9 @@
 schemars = "0.8.17"
 serde = "1"
 serde_json = "1.0.140"
-<<<<<<< HEAD
 serde_tokenstream = "0.2.2"
 static_assertions = "1.1.0"
-syn = "2.0.101"
-=======
 syn = "2.0.102"
->>>>>>> fa1e1ce9
 test-strategy = "0.4.1"
 trybuild = "1.0"
 typify = "0.4.2"

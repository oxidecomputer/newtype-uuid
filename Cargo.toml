--- conflicted
+++ resolved
@@ -19,27 +19,19 @@
 integration-tests = { path = "crates/integration-tests" }
 my-custom-uuid = { path = "crates/newtype-uuid", package = "newtype-uuid" }
 newtype-uuid = { path = "crates/newtype-uuid" }
-<<<<<<< HEAD
 newtype-uuid-macros = { path = "crates/newtype-uuid-macros" }
-prettyplease = "0.2.33"
+prettyplease = "0.2.34"
 proc-macro2 = "1.0"
 quote = "1.0"
-=======
-prettyplease = "0.2.34"
->>>>>>> e750a12e
 # Ideally we'd let you use no-std proptest, but proptest requires either the std
 # or the no_std option to be set. It won't compile without one of those two set.
 proptest = { version = "1.7.0", features = ["std"], default-features = false }
 schemars = "0.8.17"
 serde = "1"
 serde_json = "1.0.140"
-<<<<<<< HEAD
 serde_tokenstream = "0.2.2"
 static_assertions = "1.1.0"
-syn = "2.0.102"
-=======
 syn = "2.0.103"
->>>>>>> e750a12e
 test-strategy = "0.4.1"
 trybuild = "1.0"
 typify = "0.4.2"

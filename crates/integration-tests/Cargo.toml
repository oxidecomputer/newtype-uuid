[package]
name = "integration-tests"
version = "0.1.0"
edition = "2021"
license = "MIT OR Apache-2.0"
publish = false

[dependencies]
<<<<<<< HEAD
newtype-uuid = { version = "1.1.3", path = "../newtype-uuid" }
dropshot = { version = "0.10.0", optional = true }
expectorate = { version = "1.0.6", optional = true }
prettyplease = { version = "0.2.22", optional = true }
proptest = { version = "1.5.0", optional = true }
schemars = { version = "0.8.17", optional = true }
serde = { version = "1", optional = true }
serde_json = { version = "1.0.115", optional = true }
syn = { version = "2.0.48", optional = true }
test-strategy = { version = "0.4.0", optional = true }
typify = { version = "0.0.15", optional = true }
uuid = { version = "1.7.0", default-features = false }
=======
newtype-uuid.workspace = true
dropshot = { workspace = true, optional = true }
expectorate = { workspace = true, optional = true }
prettyplease = { workspace = true, optional = true }
schemars = { workspace = true, optional = true }
serde = { workspace = true, optional = true }
serde_json = { workspace = true, optional = true }
syn = { workspace = true, optional = true }
typify = { workspace = true, optional = true }
>>>>>>> 40873b8d

[features]
internal-schemars08-tests = [
    "newtype-uuid/schemars08",
    "newtype-uuid/serde",
    "dep:dropshot",
    "dep:expectorate",
    "dep:prettyplease",
    "dep:schemars",
    "dep:serde_json",
    "dep:serde",
    "dep:syn",
    "dep:typify",
]
internal-proptest1-tests = [
    "newtype-uuid/proptest1",
    "dep:proptest",
    "dep:test-strategy",
]<|MERGE_RESOLUTION|>--- conflicted
+++ resolved
@@ -6,30 +6,18 @@
 publish = false
 
 [dependencies]
-<<<<<<< HEAD
-newtype-uuid = { version = "1.1.3", path = "../newtype-uuid" }
-dropshot = { version = "0.10.0", optional = true }
-expectorate = { version = "1.0.6", optional = true }
-prettyplease = { version = "0.2.22", optional = true }
-proptest = { version = "1.5.0", optional = true }
-schemars = { version = "0.8.17", optional = true }
-serde = { version = "1", optional = true }
-serde_json = { version = "1.0.115", optional = true }
-syn = { version = "2.0.48", optional = true }
-test-strategy = { version = "0.4.0", optional = true }
-typify = { version = "0.0.15", optional = true }
-uuid = { version = "1.7.0", default-features = false }
-=======
 newtype-uuid.workspace = true
 dropshot = { workspace = true, optional = true }
 expectorate = { workspace = true, optional = true }
 prettyplease = { workspace = true, optional = true }
+proptest = { workspace = true, optional = true }
 schemars = { workspace = true, optional = true }
 serde = { workspace = true, optional = true }
 serde_json = { workspace = true, optional = true }
 syn = { workspace = true, optional = true }
+test-strategy = { workspace = true, optional = true }
 typify = { workspace = true, optional = true }
->>>>>>> 40873b8d
+uuid.workspace = true
 
 [features]
 internal-schemars08-tests = [
